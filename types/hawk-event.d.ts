--- conflicted
+++ resolved
@@ -31,21 +31,6 @@
   title: string;
 
   /**
-<<<<<<< HEAD
-=======
-   * Event type: TypeError, ReferenceError etc
-   */
-  type?: string;
-
-  /**
-   * Occurrence time
-   * [!] Must be a Unix timestamp in seconds (example: 1567009247.576)
-   * @deprecated
-   */
-  timestamp: number;
-
-  /**
->>>>>>> 898a209f
    * Stack
    * From the latest call to the earliest
    */
