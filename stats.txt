
  hawk browser
<<<<<<< HEAD
  Package size: 7.44 KB with all dependencies, minified and gzipped
  Loading time: 149 ms  on slow 3G
  Running time: 111 ms  on Snapdragon 410
  Total time:   260 ms

  hawk umd
  Package size: 7.47 KB with all dependencies, minified and gzipped
  Loading time: 150 ms  on slow 3G
  Running time: 122 ms  on Snapdragon 410
  Total time:   272 ms
=======
  Package size: 6.92 KB with all dependencies, minified and gzipped
  Loading time: 139 ms  on slow 3G
  Running time: 71 ms   on Snapdragon 410
  Total time:   209 ms

  hawk umd
  Package size: 6.95 KB with all dependencies, minified and gzipped
  Loading time: 140 ms  on slow 3G
  Running time: 57 ms   on Snapdragon 410
  Total time:   196 ms
>>>>>>> 09fb7488
<|MERGE_RESOLUTION|>--- conflicted
+++ resolved
@@ -1,25 +1,12 @@
 
   hawk browser
-<<<<<<< HEAD
-  Package size: 7.44 KB with all dependencies, minified and gzipped
-  Loading time: 149 ms  on slow 3G
-  Running time: 111 ms  on Snapdragon 410
-  Total time:   260 ms
+  Package size: 7.4 KB with all dependencies, minified and gzipped
+  Loading time: 148 ms on slow 3G
+  Running time: 84 ms  on Snapdragon 410
+  Total time:   232 ms
 
   hawk umd
-  Package size: 7.47 KB with all dependencies, minified and gzipped
-  Loading time: 150 ms  on slow 3G
-  Running time: 122 ms  on Snapdragon 410
-  Total time:   272 ms
-=======
-  Package size: 6.92 KB with all dependencies, minified and gzipped
-  Loading time: 139 ms  on slow 3G
-  Running time: 71 ms   on Snapdragon 410
-  Total time:   209 ms
-
-  hawk umd
-  Package size: 6.95 KB with all dependencies, minified and gzipped
-  Loading time: 140 ms  on slow 3G
-  Running time: 57 ms   on Snapdragon 410
-  Total time:   196 ms
->>>>>>> 09fb7488
+  Package size: 7.42 KB with all dependencies, minified and gzipped
+  Loading time: 149 ms  on slow 3G
+  Running time: 110 ms  on Snapdragon 410
+  Total time:   259 ms
